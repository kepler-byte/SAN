from fastapi import FastAPI, Request
from fastapi.staticfiles import StaticFiles
from fastapi.middleware.cors import CORSMiddleware
from fastapi.responses import JSONResponse
import os
import logging

# Import your routers
from app.routers import auth
from app.routers import users
<<<<<<< HEAD
from app.routers import book
from app.database import test_connection

# กำหนด logging
logging.basicConfig(level=logging.INFO)
=======
from app.routers import book  # This will now use GridFS
from app.database import test_connection, get_database_info, get_storage_stats

# กำหนด logging
logging.basicConfig(
    level=logging.INFO,
    format='%(asctime)s - %(name)s - %(levelname)s - %(message)s'
)
>>>>>>> 9cc68ef8
logger = logging.getLogger(__name__)

app = FastAPI(
    title="Welcome to SAN Endpoint APi!", 
    version="1.0.0",
    description="Book management API with MongoDB GridFS for PDF and image storage"
)

# CORS middleware - แก้ไขให้ครอบคลุมมากขึ้น
app.add_middleware(
    CORSMiddleware,
    allow_origins=[
        "http://localhost:3000",
        "http://localhost:5173", 
        "http://localhost:8080",
        "http://127.0.0.1:3000",
        "http://127.0.0.1:5173",
        "http://127.0.0.1:8080",
        "*"  # ใน production ควรระบุ domain เฉพาะ
    ],
    allow_credentials=True,
    allow_methods=["GET", "POST", "PUT", "DELETE", "OPTIONS"],
    allow_headers=["*"],
)

<<<<<<< HEAD
# Error handler สำหรับ 500 errors
=======
# Error handlers
>>>>>>> 9cc68ef8
@app.exception_handler(500)
async def internal_error_handler(request: Request, exc: Exception):
    logger.error(f"Internal error: {str(exc)}")
    return JSONResponse(
        status_code=500,
        content={"detail": "Internal server error", "error": str(exc)},
        headers={
            "Access-Control-Allow-Origin": "*",
            "Access-Control-Allow-Methods": "GET, POST, PUT, DELETE, OPTIONS",
            "Access-Control-Allow-Headers": "*",
        }
    )

<<<<<<< HEAD
# สร้าง folder static/covers ถ้ายังไม่มี
os.makedirs("static/covers", exist_ok=True)
app.mount("/static", StaticFiles(directory="static"), name="static")
=======
@app.exception_handler(413)
async def file_too_large_handler(request: Request, exc: Exception):
    return JSONResponse(
        status_code=413,
        content={"detail": "File too large. Please upload a smaller file."},
        headers={
            "Access-Control-Allow-Origin": "*",
            "Access-Control-Allow-Methods": "GET, POST, PUT, DELETE, OPTIONS",
            "Access-Control-Allow-Headers": "*",
        }
    )
>>>>>>> 9cc68ef8

# Include routers
app.include_router(auth.router)
app.include_router(users.router) 
app.include_router(book.router)  # Now uses GridFS

@app.get("/")
async def root():
    return {
        "message": "FastAPI JWT Auth with GridFS Book Storage",
        "version": "1.0.0",
        "features": [
            "JWT Authentication",
            "Book Management",
            "PDF Upload/Storage via GridFS",
            "Cover Image Support",
            "Category Management",
            "Search & Filtering"
        ]
    }

@app.get("/health")
async def health_check():
<<<<<<< HEAD
    # ตรวจสอบการเชื่อมต่อ MongoDB
    db_status = await test_connection()
    return {
        "status": "healthy" if db_status else "unhealthy",
        "database": "connected" if db_status else "disconnected"
    }

# Import database functions
from app.database import test_connection, ensure_indexes, close_connection

# Startup event เพื่อทดสอบการเชื่อมต่อ
@app.on_event("startup")
async def startup_event():
    logger.info("Starting FastAPI application...")
    db_connected = await test_connection()
    if not db_connected:
        logger.warning("Warning: MongoDB connection failed during startup")
    else:
        # สร้าง indexes ที่จำเป็น
        await ensure_indexes()
=======
    """Comprehensive health check including GridFS"""
    db_status = await test_connection()
    db_info = await get_database_info() if db_status else None
    storage_stats = await get_storage_stats() if db_status else None
    
    return {
        "status": "healthy" if db_status else "unhealthy",
        "database": "connected" if db_status else "disconnected",
        "mongodb_info": db_info,
        "storage_stats": storage_stats,
        "gridfs_enabled": True
    }

@app.get("/debug")
async def debug_endpoint():
    """Debug endpoint with detailed GridFS information"""
    try:
        db_connected = await test_connection()
        db_info = await get_database_info()
        storage_stats = await get_storage_stats()
        
        return {
            "mongodb_connection": "success" if db_connected else "failed",
            "database_info": db_info,
            "storage_stats": storage_stats,
            "gridfs_status": "enabled",
            "message": "Check logs for detailed information"
        }
    except Exception as e:
        logger.error(f"Debug endpoint error: {e}")
        return {
            "mongodb_connection": "failed",
            "error": str(e),
            "message": "Check logs for detailed error information"
        }

@app.get("/admin/storage")
async def admin_storage_info():
    """Admin endpoint for storage management"""
    try:
        from app.auth.jwt_handler import get_current_user
        from fastapi import Depends
        
        # This would normally have authentication, but for testing:
        storage_stats = await get_storage_stats()
        db_info = await get_database_info()
        
        return {
            "storage_statistics": storage_stats,
            "database_info": db_info,
            "recommendations": [
                "Regularly clean up orphaned files",
                "Monitor total storage usage",
                "Consider file size limits for uploads"
            ]
        }
    except Exception as e:
        return {"error": str(e)}

@app.get("/admin/cleanup")
async def admin_cleanup():
    """Admin endpoint to clean up orphaned GridFS files"""
    try:
        from app.database import cleanup_orphaned_files
        result = await cleanup_orphaned_files()
        return {
            "cleanup_result": result,
            "message": "Cleanup completed successfully"
        }
    except Exception as e:
        return {"error": str(e)}

# Import database functions
from app.database import ensure_indexes, close_connection

# Startup event
@app.on_event("startup")
async def startup_event():
    logger.info("🚀 Starting FastAPI application with GridFS support...")
    
    # Test database connection
    db_connected = await test_connection()
    
    if not db_connected:
        logger.warning("⚠️  WARNING: MongoDB connection failed during startup")
        logger.warning("⚠️  Application will continue but database operations will fail")
        logger.warning("⚠️  Check your MongoDB URI and network connectivity")
    else:
        logger.info("✅ MongoDB connected successfully")
        
        # Create necessary indexes
        try:
            await ensure_indexes()
            logger.info("✅ Database indexes created")
        except Exception as e:
            logger.warning(f"⚠️  Index creation failed: {e}")
        
        # Log database info
        try:
            db_info = await get_database_info()
            if db_info:
                logger.info(f"📊 Database: {db_info['database_name']}")
                logger.info(f"📊 Collections: {len(db_info['collections'])}")
                logger.info(f"📊 GridFS collections: {len(db_info['gridfs_collections'])}")
                
            storage_stats = await get_storage_stats()
            if storage_stats:
                logger.info(f"💾 Total books: {storage_stats['total_books']}")
                logger.info(f"💾 Total storage: {storage_stats['total_storage_mb']} MB")
                
        except Exception as e:
            logger.warning(f"⚠️  Could not retrieve database info: {e}")
>>>>>>> 9cc68ef8

# Shutdown event
@app.on_event("shutdown")
async def shutdown_event():
<<<<<<< HEAD
    logger.info("Shutting down FastAPI application...")
    await close_connection()
=======
    logger.info("🛑 Shutting down FastAPI application...")
    await close_connection()

# Additional middleware for file uploads
@app.middleware("http")
async def add_file_upload_headers(request: Request, call_next):
    response = await call_next(request)
    
    # Add headers for file upload support
    if request.url.path.startswith("/books") and request.method == "POST":
        response.headers["Accept-Ranges"] = "bytes"
        response.headers["Access-Control-Expose-Headers"] = "Content-Range, Content-Length"
    
    return response
>>>>>>> 9cc68ef8

if __name__ == "__main__":
    import uvicorn
    uvicorn.run(
        app, 
        host="0.0.0.0", 
        port=8000,
        log_level="info",
        # Increase timeout for large file uploads
        timeout_keep_alive=300,
        # Allow larger request bodies for PDF uploads
        limit_max_requests=1000
    )<|MERGE_RESOLUTION|>--- conflicted
+++ resolved
@@ -8,29 +8,9 @@
 # Import your routers
 from app.routers import auth
 from app.routers import users
-<<<<<<< HEAD
 from app.routers import book
-from app.database import test_connection
 
-# กำหนด logging
-logging.basicConfig(level=logging.INFO)
-=======
-from app.routers import book  # This will now use GridFS
-from app.database import test_connection, get_database_info, get_storage_stats
-
-# กำหนด logging
-logging.basicConfig(
-    level=logging.INFO,
-    format='%(asctime)s - %(name)s - %(levelname)s - %(message)s'
-)
->>>>>>> 9cc68ef8
-logger = logging.getLogger(__name__)
-
-app = FastAPI(
-    title="Welcome to SAN Endpoint APi!", 
-    version="1.0.0",
-    description="Book management API with MongoDB GridFS for PDF and image storage"
-)
+app = FastAPI(title="FastAPI JWT Auth", version="1.0.0")
 
 # CORS middleware - แก้ไขให้ครอบคลุมมากขึ้น
 app.add_middleware(
@@ -49,11 +29,7 @@
     allow_headers=["*"],
 )
 
-<<<<<<< HEAD
 # Error handler สำหรับ 500 errors
-=======
-# Error handlers
->>>>>>> 9cc68ef8
 @app.exception_handler(500)
 async def internal_error_handler(request: Request, exc: Exception):
     logger.error(f"Internal error: {str(exc)}")
@@ -67,11 +43,20 @@
         }
     )
 
-<<<<<<< HEAD
-# สร้าง folder static/covers ถ้ายังไม่มี
-os.makedirs("static/covers", exist_ok=True)
-app.mount("/static", StaticFiles(directory="static"), name="static")
-=======
+# Error handlers
+@app.exception_handler(500)
+async def internal_error_handler(request: Request, exc: Exception):
+    logger.error(f"Internal error: {str(exc)}")
+    return JSONResponse(
+        status_code=500,
+        content={"detail": "Internal server error", "error": str(exc)},
+        headers={
+            "Access-Control-Allow-Origin": "*",
+            "Access-Control-Allow-Methods": "GET, POST, PUT, DELETE, OPTIONS",
+            "Access-Control-Allow-Headers": "*",
+        }
+    )
+
 @app.exception_handler(413)
 async def file_too_large_handler(request: Request, exc: Exception):
     return JSONResponse(
@@ -83,7 +68,6 @@
             "Access-Control-Allow-Headers": "*",
         }
     )
->>>>>>> 9cc68ef8
 
 # Include routers
 app.include_router(auth.router)
@@ -107,164 +91,7 @@
 
 @app.get("/health")
 async def health_check():
-<<<<<<< HEAD
-    # ตรวจสอบการเชื่อมต่อ MongoDB
-    db_status = await test_connection()
-    return {
-        "status": "healthy" if db_status else "unhealthy",
-        "database": "connected" if db_status else "disconnected"
-    }
-
-# Import database functions
-from app.database import test_connection, ensure_indexes, close_connection
-
-# Startup event เพื่อทดสอบการเชื่อมต่อ
-@app.on_event("startup")
-async def startup_event():
-    logger.info("Starting FastAPI application...")
-    db_connected = await test_connection()
-    if not db_connected:
-        logger.warning("Warning: MongoDB connection failed during startup")
-    else:
-        # สร้าง indexes ที่จำเป็น
-        await ensure_indexes()
-=======
-    """Comprehensive health check including GridFS"""
-    db_status = await test_connection()
-    db_info = await get_database_info() if db_status else None
-    storage_stats = await get_storage_stats() if db_status else None
-    
-    return {
-        "status": "healthy" if db_status else "unhealthy",
-        "database": "connected" if db_status else "disconnected",
-        "mongodb_info": db_info,
-        "storage_stats": storage_stats,
-        "gridfs_enabled": True
-    }
-
-@app.get("/debug")
-async def debug_endpoint():
-    """Debug endpoint with detailed GridFS information"""
-    try:
-        db_connected = await test_connection()
-        db_info = await get_database_info()
-        storage_stats = await get_storage_stats()
-        
-        return {
-            "mongodb_connection": "success" if db_connected else "failed",
-            "database_info": db_info,
-            "storage_stats": storage_stats,
-            "gridfs_status": "enabled",
-            "message": "Check logs for detailed information"
-        }
-    except Exception as e:
-        logger.error(f"Debug endpoint error: {e}")
-        return {
-            "mongodb_connection": "failed",
-            "error": str(e),
-            "message": "Check logs for detailed error information"
-        }
-
-@app.get("/admin/storage")
-async def admin_storage_info():
-    """Admin endpoint for storage management"""
-    try:
-        from app.auth.jwt_handler import get_current_user
-        from fastapi import Depends
-        
-        # This would normally have authentication, but for testing:
-        storage_stats = await get_storage_stats()
-        db_info = await get_database_info()
-        
-        return {
-            "storage_statistics": storage_stats,
-            "database_info": db_info,
-            "recommendations": [
-                "Regularly clean up orphaned files",
-                "Monitor total storage usage",
-                "Consider file size limits for uploads"
-            ]
-        }
-    except Exception as e:
-        return {"error": str(e)}
-
-@app.get("/admin/cleanup")
-async def admin_cleanup():
-    """Admin endpoint to clean up orphaned GridFS files"""
-    try:
-        from app.database import cleanup_orphaned_files
-        result = await cleanup_orphaned_files()
-        return {
-            "cleanup_result": result,
-            "message": "Cleanup completed successfully"
-        }
-    except Exception as e:
-        return {"error": str(e)}
-
-# Import database functions
-from app.database import ensure_indexes, close_connection
-
-# Startup event
-@app.on_event("startup")
-async def startup_event():
-    logger.info("🚀 Starting FastAPI application with GridFS support...")
-    
-    # Test database connection
-    db_connected = await test_connection()
-    
-    if not db_connected:
-        logger.warning("⚠️  WARNING: MongoDB connection failed during startup")
-        logger.warning("⚠️  Application will continue but database operations will fail")
-        logger.warning("⚠️  Check your MongoDB URI and network connectivity")
-    else:
-        logger.info("✅ MongoDB connected successfully")
-        
-        # Create necessary indexes
-        try:
-            await ensure_indexes()
-            logger.info("✅ Database indexes created")
-        except Exception as e:
-            logger.warning(f"⚠️  Index creation failed: {e}")
-        
-        # Log database info
-        try:
-            db_info = await get_database_info()
-            if db_info:
-                logger.info(f"📊 Database: {db_info['database_name']}")
-                logger.info(f"📊 Collections: {len(db_info['collections'])}")
-                logger.info(f"📊 GridFS collections: {len(db_info['gridfs_collections'])}")
-                
-            storage_stats = await get_storage_stats()
-            if storage_stats:
-                logger.info(f"💾 Total books: {storage_stats['total_books']}")
-                logger.info(f"💾 Total storage: {storage_stats['total_storage_mb']} MB")
-                
-        except Exception as e:
-            logger.warning(f"⚠️  Could not retrieve database info: {e}")
->>>>>>> 9cc68ef8
-
-# Shutdown event
-@app.on_event("shutdown")
-async def shutdown_event():
-<<<<<<< HEAD
-    logger.info("Shutting down FastAPI application...")
-    await close_connection()
-=======
-    logger.info("🛑 Shutting down FastAPI application...")
-    await close_connection()
-
-# Additional middleware for file uploads
-@app.middleware("http")
-async def add_file_upload_headers(request: Request, call_next):
-    response = await call_next(request)
-    
-    # Add headers for file upload support
-    if request.url.path.startswith("/books") and request.method == "POST":
-        response.headers["Accept-Ranges"] = "bytes"
-        response.headers["Access-Control-Expose-Headers"] = "Content-Range, Content-Length"
-    
-    return response
->>>>>>> 9cc68ef8
+    return {"status": "healthy"}
 
 if __name__ == "__main__":
     import uvicorn
