<<<<<<< HEAD
from motor.motor_asyncio import AsyncIOMotorClient
=======
from motor.motor_asyncio import AsyncIOMotorClient, AsyncIOMotorGridFSBucket
>>>>>>> 9cc68ef8
from pymongo.server_api import ServerApi
import certifi
import logging
import asyncio
<<<<<<< HEAD
from app.config import MONGO_URI

# Setup logging
logger = logging.getLogger(__name__)

# MongoDB client with comprehensive SSL configuration
client = AsyncIOMotorClient(
    MONGO_URI,
    # SSL Configuration
    tls=True,
    tlsCAFile=certifi.where(),
    tlsAllowInvalidCertificates=False,  # ใน production ควรเป็น False
    tlsAllowInvalidHostnames=False,     # ใน production ควรเป็น False
    
    # Server API
    server_api=ServerApi('1'),
    
    # Connection timeouts
    connectTimeoutMS=30000,
    socketTimeoutMS=30000,
    serverSelectionTimeoutMS=30000,
    maxPoolSize=10,
    minPoolSize=1,
    
    # Retry configuration
    retryWrites=True,
    retryReads=True,
    
    # Heartbeat
    heartbeatFrequencyMS=10000,
)

# Database and collections
database = client.fastapi_jwt_db
user_collection = database.get_collection("users")
book_collection = database.get_collection("book")

async def test_connection():
    """ทดสอบการเชื่อมต่อ MongoDB"""
    try:
        # ทดสอบการ ping
        await client.admin.command('ping')
        logger.info("✓ MongoDB connection successful")
        
        # ทดสอบ database operations
        await user_collection.count_documents({})
        logger.info("✓ Database operations working")
        
        return True
    except Exception as e:
        logger.error(f"✗ MongoDB connection failed: {e}")
        return False

async def get_database_info():
    """ดึงข้อมูล database สำหรับ debugging"""
    try:
        # Server info
        server_info = await client.server_info()
        
        # Database stats
        db_stats = await database.command("dbStats")
        
        # Collections info
        collections = await database.list_collection_names()
        
        return {
            "server_version": server_info.get("version"),
            "database_name": database.name,
            "collections": collections,
            "database_size": db_stats.get("dataSize", 0)
        }
    except Exception as e:
        logger.error(f"Error getting database info: {e}")
        return None

# Connection event handlers
async def on_connection_established():
    """Called when connection is established"""
    logger.info("MongoDB connection established")
    info = await get_database_info()
    if info:
        logger.info(f"Connected to MongoDB {info['server_version']}")
        logger.info(f"Database: {info['database_name']}")
        logger.info(f"Collections: {info['collections']}")

async def ensure_indexes():
    """สร้าง indexes ที่จำเป็น"""
    try:
        # User collection indexes
        await user_collection.create_index("username", unique=True)
        await user_collection.create_index("email", unique=True)
        
        # Book collection indexes (ถ้าต้องการ)
        await book_collection.create_index("title")
        await book_collection.create_index("author")
        
        logger.info("✓ Database indexes created successfully")
    except Exception as e:
        logger.warning(f"Index creation warning: {e}")

# Graceful shutdown
async def close_connection():
    """ปิดการเชื่อมต่อ MongoDB"""
    try:
        client.close()
        logger.info("MongoDB connection closed")
    except Exception as e:
        logger.error(f"Error closing MongoDB connection: {e}")

# Alternative configuration for local development
# Uncomment this section for local development without SSL

# For local Connection (MongoDB without SSL)
"""
from motor.motor_asyncio import AsyncIOMotorClient
=======
>>>>>>> 9cc68ef8
from app.config import MONGO_URI

# Setup logging
logger = logging.getLogger(__name__)

# MongoDB client with SSL configuration
client = AsyncIOMotorClient(
    MONGO_URI,
    tls=True,
    tlsCAFile=certifi.where(),
    tlsAllowInvalidCertificates=True,   # For development
    tlsAllowInvalidHostnames=True,      # For development
    server_api=ServerApi('1'),
    connectTimeoutMS=10000,
    socketTimeoutMS=10000,
    serverSelectionTimeoutMS=10000,
    maxPoolSize=10,
    minPoolSize=1,
    retryWrites=True,
    retryReads=True,
    heartbeatFrequencyMS=30000,
)

# Database and collections
database = client.fastapi_jwt_db
user_collection = database.get_collection("users")
<<<<<<< HEAD
book_collection = database.get_collection("book")

async def test_connection():
    try:
        await client.admin.command('ping')
        return True
    except Exception as e:
        print(f"MongoDB connection failed: {e}")
        return False
"""
=======
book_collection = database.get_collection("books")  # Changed from "book" to "books"

# GridFS buckets for file storage
pdf_gridfs_bucket = AsyncIOMotorGridFSBucket(database, bucket_name="pdfs")
cover_gridfs_bucket = AsyncIOMotorGridFSBucket(database, bucket_name="covers")

async def test_connection():
    """ทดสอบการเชื่อมต่อ MongoDB"""
    try:
        await asyncio.wait_for(
            client.admin.command('ping'), 
            timeout=10.0
        )
        logger.info("✓ MongoDB connection successful")
        
        # Test basic operations
        await asyncio.wait_for(
            user_collection.count_documents({}),
            timeout=5.0
        )
        logger.info("✓ Database operations working")
        
        # Test GridFS buckets
        await test_gridfs_buckets()
        
        return True
    except asyncio.TimeoutError:
        logger.error("✗ MongoDB connection timeout")
        return False
    except Exception as e:
        logger.error(f"✗ MongoDB connection failed: {e}")
        return False

async def test_gridfs_buckets():
    """Test GridFS buckets functionality"""
    try:
        # Test if we can access GridFS buckets
        pdf_files = await pdf_gridfs_bucket.find().to_list(length=1)
        cover_files = await cover_gridfs_bucket.find().to_list(length=1)
        
        logger.info("✓ GridFS buckets accessible")
        logger.info(f"  - PDF files in GridFS: {len(pdf_files) if pdf_files else 0}")
        logger.info(f"  - Cover files in GridFS: {len(cover_files) if cover_files else 0}")
        
    except Exception as e:
        logger.warning(f"GridFS bucket test failed: {e}")

async def get_database_info():
    """ดึงข้อมูล database สำหรับ debugging"""
    try:
        server_info = await asyncio.wait_for(
            client.server_info(),
            timeout=5.0
        )
        
        db_stats = await asyncio.wait_for(
            database.command("dbStats"),
            timeout=5.0
        )
        
        collections = await asyncio.wait_for(
            database.list_collection_names(),
            timeout=5.0
        )
        
        # Get GridFS collection info
        gridfs_collections = [col for col in collections if col.endswith('.files') or col.endswith('.chunks')]
        
        return {
            "server_version": server_info.get("version"),
            "database_name": database.name,
            "collections": collections,
            "gridfs_collections": gridfs_collections,
            "database_size": db_stats.get("dataSize", 0),
            "storage_size": db_stats.get("storageSize", 0)
        }
    except Exception as e:
        logger.error(f"Error getting database info: {e}")
        return None

async def ensure_indexes():
    """สร้าง indexes ที่จำเป็น"""
    try:
        if not await test_connection():
            logger.warning("Skipping index creation - no database connection")
            return
            
        # User collection indexes
        await user_collection.create_index("username", unique=True)
        await user_collection.create_index("email", unique=True)
        
        # Book collection indexes
        await book_collection.create_index("title")
        await book_collection.create_index("author")
        await book_collection.create_index("category")
        await book_collection.create_index("created_at")
        await book_collection.create_index("rating")
        
        # GridFS indexes are automatically created by MongoDB
        # But we can create additional indexes for better performance
        await database.get_collection("pdfs.files").create_index("metadata.file_type")
        await database.get_collection("covers.files").create_index("metadata.file_type")
        
        logger.info("✓ Database indexes created successfully")
    except Exception as e:
        logger.warning(f"Index creation warning: {e}")

async def cleanup_orphaned_files():
    """Clean up GridFS files that don't have corresponding book records"""
    try:
        # Get all PDF file IDs from GridFS
        pdf_files = await pdf_gridfs_bucket.find().to_list(length=None)
        pdf_file_ids = [file._id for file in pdf_files]
        
        # Get all cover file IDs from GridFS
        cover_files = await cover_gridfs_bucket.find().to_list(length=None)
        cover_file_ids = [file._id for file in cover_files]
        
        # Get all book records
        books = await book_collection.find({}, {"pdf_id": 1, "cover_id": 1}).to_list(length=None)
        
        # Extract referenced file IDs from books
        referenced_pdf_ids = set()
        referenced_cover_ids = set()
        
        for book in books:
            if book.get("pdf_id"):
                referenced_pdf_ids.add(book["pdf_id"])
            if book.get("cover_id"):
                referenced_cover_ids.add(book["cover_id"])
        
        # Find orphaned files
        orphaned_pdfs = set(pdf_file_ids) - referenced_pdf_ids
        orphaned_covers = set(cover_file_ids) - referenced_cover_ids
        
        # Delete orphaned files
        deleted_pdfs = 0
        deleted_covers = 0
        
        for pdf_id in orphaned_pdfs:
            await pdf_gridfs_bucket.delete(pdf_id)
            deleted_pdfs += 1
        
        for cover_id in orphaned_covers:
            await cover_gridfs_bucket.delete(cover_id)
            deleted_covers += 1
        
        if deleted_pdfs > 0 or deleted_covers > 0:
            logger.info(f"✓ Cleanup completed: {deleted_pdfs} PDFs, {deleted_covers} covers deleted")
        else:
            logger.info("✓ No orphaned files found")
            
        return {"deleted_pdfs": deleted_pdfs, "deleted_covers": deleted_covers}
        
    except Exception as e:
        logger.error(f"Error during cleanup: {e}")
        return {"error": str(e)}

async def get_storage_stats():
    """Get detailed storage statistics"""
    try:
        # Book collection stats
        total_books = await book_collection.count_documents({})
        books_with_pdf = await book_collection.count_documents({"pdf_id": {"$exists": True}})
        books_with_cover = await book_collection.count_documents({"cover_id": {"$exists": True}})
        
        # GridFS stats
        pdf_files = await pdf_gridfs_bucket.find().to_list(length=None)
        cover_files = await cover_gridfs_bucket.find().to_list(length=None)
        
        # Calculate total sizes
        total_pdf_size = 0
        for pdf_file in pdf_files:
            total_pdf_size += pdf_file.length
            
        total_cover_size = 0
        for cover_file in cover_files:
            total_cover_size += cover_file.length
        
        return {
            "total_books": total_books,
            "books_with_pdf": books_with_pdf,
            "books_with_cover": books_with_cover,
            "total_pdf_files": len(pdf_files),
            "total_cover_files": len(cover_files),
            "total_pdf_size_mb": round(total_pdf_size / (1024 * 1024), 2),
            "total_cover_size_mb": round(total_cover_size / (1024 * 1024), 2),
            "total_storage_mb": round((total_pdf_size + total_cover_size) / (1024 * 1024), 2)
        }
        
    except Exception as e:
        logger.error(f"Error getting storage stats: {e}")
        return None

async def close_connection():
    """ปิดการเชื่อมต่อ MongoDB"""
    try:
        client.close()
        logger.info("MongoDB connection closed")
    except Exception as e:
        logger.error(f"Error closing MongoDB connection: {e}")

# Export GridFS buckets for use in other modules
__all__ = [
    'client', 'database', 'user_collection', 'book_collection',
    'pdf_gridfs_bucket', 'cover_gridfs_bucket',
    'test_connection', 'ensure_indexes', 'close_connection',
    'get_database_info', 'cleanup_orphaned_files', 'get_storage_stats'
]
>>>>>>> 9cc68ef8
<|MERGE_RESOLUTION|>--- conflicted
+++ resolved
@@ -1,130 +1,4 @@
-<<<<<<< HEAD
 from motor.motor_asyncio import AsyncIOMotorClient
-=======
-from motor.motor_asyncio import AsyncIOMotorClient, AsyncIOMotorGridFSBucket
->>>>>>> 9cc68ef8
-from pymongo.server_api import ServerApi
-import certifi
-import logging
-import asyncio
-<<<<<<< HEAD
-from app.config import MONGO_URI
-
-# Setup logging
-logger = logging.getLogger(__name__)
-
-# MongoDB client with comprehensive SSL configuration
-client = AsyncIOMotorClient(
-    MONGO_URI,
-    # SSL Configuration
-    tls=True,
-    tlsCAFile=certifi.where(),
-    tlsAllowInvalidCertificates=False,  # ใน production ควรเป็น False
-    tlsAllowInvalidHostnames=False,     # ใน production ควรเป็น False
-    
-    # Server API
-    server_api=ServerApi('1'),
-    
-    # Connection timeouts
-    connectTimeoutMS=30000,
-    socketTimeoutMS=30000,
-    serverSelectionTimeoutMS=30000,
-    maxPoolSize=10,
-    minPoolSize=1,
-    
-    # Retry configuration
-    retryWrites=True,
-    retryReads=True,
-    
-    # Heartbeat
-    heartbeatFrequencyMS=10000,
-)
-
-# Database and collections
-database = client.fastapi_jwt_db
-user_collection = database.get_collection("users")
-book_collection = database.get_collection("book")
-
-async def test_connection():
-    """ทดสอบการเชื่อมต่อ MongoDB"""
-    try:
-        # ทดสอบการ ping
-        await client.admin.command('ping')
-        logger.info("✓ MongoDB connection successful")
-        
-        # ทดสอบ database operations
-        await user_collection.count_documents({})
-        logger.info("✓ Database operations working")
-        
-        return True
-    except Exception as e:
-        logger.error(f"✗ MongoDB connection failed: {e}")
-        return False
-
-async def get_database_info():
-    """ดึงข้อมูล database สำหรับ debugging"""
-    try:
-        # Server info
-        server_info = await client.server_info()
-        
-        # Database stats
-        db_stats = await database.command("dbStats")
-        
-        # Collections info
-        collections = await database.list_collection_names()
-        
-        return {
-            "server_version": server_info.get("version"),
-            "database_name": database.name,
-            "collections": collections,
-            "database_size": db_stats.get("dataSize", 0)
-        }
-    except Exception as e:
-        logger.error(f"Error getting database info: {e}")
-        return None
-
-# Connection event handlers
-async def on_connection_established():
-    """Called when connection is established"""
-    logger.info("MongoDB connection established")
-    info = await get_database_info()
-    if info:
-        logger.info(f"Connected to MongoDB {info['server_version']}")
-        logger.info(f"Database: {info['database_name']}")
-        logger.info(f"Collections: {info['collections']}")
-
-async def ensure_indexes():
-    """สร้าง indexes ที่จำเป็น"""
-    try:
-        # User collection indexes
-        await user_collection.create_index("username", unique=True)
-        await user_collection.create_index("email", unique=True)
-        
-        # Book collection indexes (ถ้าต้องการ)
-        await book_collection.create_index("title")
-        await book_collection.create_index("author")
-        
-        logger.info("✓ Database indexes created successfully")
-    except Exception as e:
-        logger.warning(f"Index creation warning: {e}")
-
-# Graceful shutdown
-async def close_connection():
-    """ปิดการเชื่อมต่อ MongoDB"""
-    try:
-        client.close()
-        logger.info("MongoDB connection closed")
-    except Exception as e:
-        logger.error(f"Error closing MongoDB connection: {e}")
-
-# Alternative configuration for local development
-# Uncomment this section for local development without SSL
-
-# For local Connection (MongoDB without SSL)
-"""
-from motor.motor_asyncio import AsyncIOMotorClient
-=======
->>>>>>> 9cc68ef8
 from app.config import MONGO_URI
 
 # Setup logging
@@ -151,225 +25,5 @@
 # Database and collections
 database = client.fastapi_jwt_db
 user_collection = database.get_collection("users")
-<<<<<<< HEAD
-book_collection = database.get_collection("book")
 
-async def test_connection():
-    try:
-        await client.admin.command('ping')
-        return True
-    except Exception as e:
-        print(f"MongoDB connection failed: {e}")
-        return False
-"""
-=======
-book_collection = database.get_collection("books")  # Changed from "book" to "books"
-
-# GridFS buckets for file storage
-pdf_gridfs_bucket = AsyncIOMotorGridFSBucket(database, bucket_name="pdfs")
-cover_gridfs_bucket = AsyncIOMotorGridFSBucket(database, bucket_name="covers")
-
-async def test_connection():
-    """ทดสอบการเชื่อมต่อ MongoDB"""
-    try:
-        await asyncio.wait_for(
-            client.admin.command('ping'), 
-            timeout=10.0
-        )
-        logger.info("✓ MongoDB connection successful")
-        
-        # Test basic operations
-        await asyncio.wait_for(
-            user_collection.count_documents({}),
-            timeout=5.0
-        )
-        logger.info("✓ Database operations working")
-        
-        # Test GridFS buckets
-        await test_gridfs_buckets()
-        
-        return True
-    except asyncio.TimeoutError:
-        logger.error("✗ MongoDB connection timeout")
-        return False
-    except Exception as e:
-        logger.error(f"✗ MongoDB connection failed: {e}")
-        return False
-
-async def test_gridfs_buckets():
-    """Test GridFS buckets functionality"""
-    try:
-        # Test if we can access GridFS buckets
-        pdf_files = await pdf_gridfs_bucket.find().to_list(length=1)
-        cover_files = await cover_gridfs_bucket.find().to_list(length=1)
-        
-        logger.info("✓ GridFS buckets accessible")
-        logger.info(f"  - PDF files in GridFS: {len(pdf_files) if pdf_files else 0}")
-        logger.info(f"  - Cover files in GridFS: {len(cover_files) if cover_files else 0}")
-        
-    except Exception as e:
-        logger.warning(f"GridFS bucket test failed: {e}")
-
-async def get_database_info():
-    """ดึงข้อมูล database สำหรับ debugging"""
-    try:
-        server_info = await asyncio.wait_for(
-            client.server_info(),
-            timeout=5.0
-        )
-        
-        db_stats = await asyncio.wait_for(
-            database.command("dbStats"),
-            timeout=5.0
-        )
-        
-        collections = await asyncio.wait_for(
-            database.list_collection_names(),
-            timeout=5.0
-        )
-        
-        # Get GridFS collection info
-        gridfs_collections = [col for col in collections if col.endswith('.files') or col.endswith('.chunks')]
-        
-        return {
-            "server_version": server_info.get("version"),
-            "database_name": database.name,
-            "collections": collections,
-            "gridfs_collections": gridfs_collections,
-            "database_size": db_stats.get("dataSize", 0),
-            "storage_size": db_stats.get("storageSize", 0)
-        }
-    except Exception as e:
-        logger.error(f"Error getting database info: {e}")
-        return None
-
-async def ensure_indexes():
-    """สร้าง indexes ที่จำเป็น"""
-    try:
-        if not await test_connection():
-            logger.warning("Skipping index creation - no database connection")
-            return
-            
-        # User collection indexes
-        await user_collection.create_index("username", unique=True)
-        await user_collection.create_index("email", unique=True)
-        
-        # Book collection indexes
-        await book_collection.create_index("title")
-        await book_collection.create_index("author")
-        await book_collection.create_index("category")
-        await book_collection.create_index("created_at")
-        await book_collection.create_index("rating")
-        
-        # GridFS indexes are automatically created by MongoDB
-        # But we can create additional indexes for better performance
-        await database.get_collection("pdfs.files").create_index("metadata.file_type")
-        await database.get_collection("covers.files").create_index("metadata.file_type")
-        
-        logger.info("✓ Database indexes created successfully")
-    except Exception as e:
-        logger.warning(f"Index creation warning: {e}")
-
-async def cleanup_orphaned_files():
-    """Clean up GridFS files that don't have corresponding book records"""
-    try:
-        # Get all PDF file IDs from GridFS
-        pdf_files = await pdf_gridfs_bucket.find().to_list(length=None)
-        pdf_file_ids = [file._id for file in pdf_files]
-        
-        # Get all cover file IDs from GridFS
-        cover_files = await cover_gridfs_bucket.find().to_list(length=None)
-        cover_file_ids = [file._id for file in cover_files]
-        
-        # Get all book records
-        books = await book_collection.find({}, {"pdf_id": 1, "cover_id": 1}).to_list(length=None)
-        
-        # Extract referenced file IDs from books
-        referenced_pdf_ids = set()
-        referenced_cover_ids = set()
-        
-        for book in books:
-            if book.get("pdf_id"):
-                referenced_pdf_ids.add(book["pdf_id"])
-            if book.get("cover_id"):
-                referenced_cover_ids.add(book["cover_id"])
-        
-        # Find orphaned files
-        orphaned_pdfs = set(pdf_file_ids) - referenced_pdf_ids
-        orphaned_covers = set(cover_file_ids) - referenced_cover_ids
-        
-        # Delete orphaned files
-        deleted_pdfs = 0
-        deleted_covers = 0
-        
-        for pdf_id in orphaned_pdfs:
-            await pdf_gridfs_bucket.delete(pdf_id)
-            deleted_pdfs += 1
-        
-        for cover_id in orphaned_covers:
-            await cover_gridfs_bucket.delete(cover_id)
-            deleted_covers += 1
-        
-        if deleted_pdfs > 0 or deleted_covers > 0:
-            logger.info(f"✓ Cleanup completed: {deleted_pdfs} PDFs, {deleted_covers} covers deleted")
-        else:
-            logger.info("✓ No orphaned files found")
-            
-        return {"deleted_pdfs": deleted_pdfs, "deleted_covers": deleted_covers}
-        
-    except Exception as e:
-        logger.error(f"Error during cleanup: {e}")
-        return {"error": str(e)}
-
-async def get_storage_stats():
-    """Get detailed storage statistics"""
-    try:
-        # Book collection stats
-        total_books = await book_collection.count_documents({})
-        books_with_pdf = await book_collection.count_documents({"pdf_id": {"$exists": True}})
-        books_with_cover = await book_collection.count_documents({"cover_id": {"$exists": True}})
-        
-        # GridFS stats
-        pdf_files = await pdf_gridfs_bucket.find().to_list(length=None)
-        cover_files = await cover_gridfs_bucket.find().to_list(length=None)
-        
-        # Calculate total sizes
-        total_pdf_size = 0
-        for pdf_file in pdf_files:
-            total_pdf_size += pdf_file.length
-            
-        total_cover_size = 0
-        for cover_file in cover_files:
-            total_cover_size += cover_file.length
-        
-        return {
-            "total_books": total_books,
-            "books_with_pdf": books_with_pdf,
-            "books_with_cover": books_with_cover,
-            "total_pdf_files": len(pdf_files),
-            "total_cover_files": len(cover_files),
-            "total_pdf_size_mb": round(total_pdf_size / (1024 * 1024), 2),
-            "total_cover_size_mb": round(total_cover_size / (1024 * 1024), 2),
-            "total_storage_mb": round((total_pdf_size + total_cover_size) / (1024 * 1024), 2)
-        }
-        
-    except Exception as e:
-        logger.error(f"Error getting storage stats: {e}")
-        return None
-
-async def close_connection():
-    """ปิดการเชื่อมต่อ MongoDB"""
-    try:
-        client.close()
-        logger.info("MongoDB connection closed")
-    except Exception as e:
-        logger.error(f"Error closing MongoDB connection: {e}")
-
-# Export GridFS buckets for use in other modules
-__all__ = [
-    'client', 'database', 'user_collection', 'book_collection',
-    'pdf_gridfs_bucket', 'cover_gridfs_bucket',
-    'test_connection', 'ensure_indexes', 'close_connection',
-    'get_database_info', 'cleanup_orphaned_files', 'get_storage_stats'
-]
->>>>>>> 9cc68ef8
+book_collection = database.get_collection("book")